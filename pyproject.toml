[tool.poetry]
name = "pytorch-lattice"
version = "0.1.0"
description = "A PyTorch Implementation Of Lattice Modeling Techniques"
license = "MIT"
authors = ["William Bakst <will@sotai.ai>"]
readme = "docs/README.md"
packages = [{ include = "pytorch_lattice" }]
repository = "https://github.com/ControlAI/pytorch-lattice"

[tool.poetry.dependencies]
python = ">=3.9, <=3.12"
matplotlib = "^3.7.1"
numpy = "^1.23.5"
pandas = "^2.0.2"
pydantic = "^2.0.2"
torch = ">=2.0.0, !=2.0.1, !=2.1.0"
tqdm = "^4.65.0"

[tool.poetry.group.dev.dependencies]
mkdocs = "^1.4.3"
mkdocs-material = "^9.1.18"
mkdocstrings = "^0.22.0"
mkdocstrings-python = "^1.1.2"
mypy = "^1.6.1"
pytest = "^7.4.0"
ruff = "^0.1.5"
pandas-stubs = "^2.1.1.230928"
types-tqdm = "^4.66.0.4"

[tool.ruff]
exclude = [
    ".bzr",
    ".direnv",
    ".eggs",
    ".git",
    ".git-rewrite",
    ".hg",
    ".mypy_cache",
    ".nox",
    ".pants.d",
    ".pytype",
    ".ruff_cache",
    ".svn",
    ".tox",
    ".venv",
    "__pypackages__",
    "_build",
    "buck-out",
    "build",
    "dist",
    "node_modules",
    "venv",
]
line-length = 88
target-version = "py38"

[tool.ruff.lint.per-file-ignores]
"__init__.py" = ["F401"]

[tool.ruff.lint]
select = ["E4", "E7", "E9", "F"]
ignore = []
fixable = ["ALL"]
unfixable = []
dummy-variable-rgx = "^(_+|(_+[a-zA-Z0-9_]*[a-zA-Z0-9]+?))$"

[tool.ruff.format]
quote-style = "double"
indent-style = "space"
skip-magic-trailing-comma = false
line-ending = "auto"

[tool.mypy]
<<<<<<< HEAD
exclude = ["venv"]
=======
exclude = ["examples"]
>>>>>>> ef6a4efe

[build-system]
requires = ["poetry-core"]
build-backend = "poetry.core.masonry.api"<|MERGE_RESOLUTION|>--- conflicted
+++ resolved
@@ -72,11 +72,7 @@
 line-ending = "auto"
 
 [tool.mypy]
-<<<<<<< HEAD
-exclude = ["venv"]
-=======
-exclude = ["examples"]
->>>>>>> ef6a4efe
+exclude = ["examples", "venv"]
 
 [build-system]
 requires = ["poetry-core"]
